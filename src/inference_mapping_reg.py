--- conflicted
+++ resolved
@@ -51,15 +51,11 @@
     model.train(False)
     # Create evaluator
     evaluator = InferenceEvaluatorPerOrgan(
-<<<<<<< HEAD
-        ind2organ, organ2label, organ2voxels, voxelman_images_path, len(test_dataset)
-=======
         ind2organ,
         organ2label,
         organ2voxels,
         voxelman_images_path,
         test_dataset.organ2count,
->>>>>>> 3ff052c1
     )
     center = torch.from_numpy(VOXELMAN_CENTER)
     with torch.no_grad():
