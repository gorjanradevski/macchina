import argparse
import torch
import torch.optim as optim
from torch.utils.data import DataLoader
from torch import nn
from tqdm import tqdm
import json
import sys
import os
import logging
import numpy as np
import random
from transformers import BertConfig, BertTokenizer

from voxel_mapping.datasets import (
    VoxelSentenceMappingTrainClassDataset,
    VoxelSentenceMappingTestClassDataset,
    collate_pad_sentence_class_train_batch,
    collate_pad_sentence_class_test_batch,
)
from voxel_mapping.models import ClassModel
from voxel_mapping.evaluator import TrainingEvaluator


def train(
    organs_dir_path: str,
    voxelman_images_path: str,
    train_json_path: str,
    val_json_path: str,
    epochs: int,
    batch_size: int,
    bert_name: str,
    checkpoint_path: str,
    save_model_path: str,
    save_intermediate_model_path: str,
    log_filepath: str,
    learning_rate: float,
    weight_decay: float,
    masking: bool,
    use_occurrences: bool,
    clip_val: float,
):
    # Set up logging
    if log_filepath:
        logging.basicConfig(level=logging.INFO, filename=log_filepath, filemode="w")
    else:
        logging.basicConfig(level=logging.INFO)
    # Check for CUDA
    device = torch.device("cuda" if torch.cuda.is_available() else "cpu")
    # Prepare jsons
    ind2organ = json.load(open(os.path.join(organs_dir_path, "ind2organ.json")))
    organ2label = json.load(open(os.path.join(organs_dir_path, "organ2label.json")))
    organ2summary = json.load(open(os.path.join(organs_dir_path, "organ2summary.json")))
    num_classes = max([int(index) for index in ind2organ.keys()]) + 1
    # Prepare datasets
    tokenizer = BertTokenizer.from_pretrained(bert_name)
<<<<<<< HEAD
    logging.warning(f"The masking is set to: ---{masking}---")
    logging.warning(
        f"Usage of occurrences instead of ground truth is set to: ---{use_occurrences}---"
    )
    train_dataset = VoxelSentenceMappingTrainClassDataset(
        train_json_path,
        tokenizer,
        num_classes,
        masking=masking,
        use_occurrences=use_occurrences,
=======
    logging.warning(f"Usage of masking is set to: ---{masking}---")
    logging.warning(f"Usage of occurences is set to: ---{use_occurrences}---")
    train_dataset = VoxelSentenceMappingTrainClassDataset(
        train_json_path, tokenizer, num_classes, masking, use_occurrences
>>>>>>> 3ff052c1
    )
    val_dataset = VoxelSentenceMappingTestClassDataset(
        val_json_path, tokenizer, num_classes
    )
    train_loader = DataLoader(
        train_dataset,
        batch_size=batch_size,
        shuffle=True,
        collate_fn=collate_pad_sentence_class_train_batch,
    )
    val_loader = DataLoader(
<<<<<<< HEAD
        val_dataset, batch_size=batch_size, collate_fn=collate_pad_sentence_class_batch
=======
        val_dataset,
        batch_size=batch_size,
        collate_fn=collate_pad_sentence_class_test_batch,
>>>>>>> 3ff052c1
    )
    config = BertConfig.from_pretrained(bert_name)
    # Prepare model
    model = nn.DataParallel(
        ClassModel(bert_name, config, final_project_size=num_classes)
    ).to(device)
    criterion = nn.BCEWithLogitsLoss()
    # noinspection PyUnresolvedReferences
    optimizer = optim.AdamW(
        model.parameters(), lr=learning_rate, weight_decay=weight_decay
    )
    best_distance = sys.maxsize
    cur_epoch = 0
    # Load model
    if checkpoint_path is not None:
        checkpoint = torch.load(checkpoint_path, map_location=device)
        model.load_state_dict(checkpoint["model_state_dict"])
        optimizer.load_state_dict(checkpoint["optimizer_state_dict"])
        cur_epoch = checkpoint["epoch"]
        best_distance = checkpoint["best_distance"]
        # https://discuss.pytorch.org/t/cuda-out-of-memory-after-loading-model/50681
        del checkpoint
        logging.warning(
            f"Starting training from checkpoint {checkpoint_path} with starting epoch {cur_epoch}!"
        )
        logging.warning(f"The previous best distance was: {best_distance}!")

    # Prepare evaluator
    evaluator = TrainingEvaluator(
        ind2organ,
        organ2label,
        organ2summary,
        voxelman_images_path,
        len(val_dataset),
        best_distance,
    )
    for epoch in range(cur_epoch, cur_epoch + epochs):
        logging.info(f"Starting epoch {epoch + 1}...")
        # Set model in train mode
        model.train(True)
        with tqdm(total=len(train_loader)) as pbar:
            for sentences, attn_mask, organ_indices in train_loader:
                # remove past gradients
                optimizer.zero_grad()
                # forward
                sentences, attn_mask, organ_indices = (
                    sentences.to(device),
                    attn_mask.to(device),
                    organ_indices.to(device),
                )
                output_mappings = model(input_ids=sentences, attention_mask=attn_mask)
                loss = criterion(output_mappings, organ_indices)
                # backward
                loss.backward()
                # clip the gradients
                torch.nn.utils.clip_grad_norm_(model.parameters(), clip_val)
                # update weights
                optimizer.step()
                # Update progress bar
                pbar.update(1)
                pbar.set_postfix({"Batch loss": loss.item()})

        # Set model in evaluation mode
        model.train(False)
        evaluator.reset_current_distance()
        with torch.no_grad():
            evaluator.reset_counters()
            for sentences, attn_mask, organs_indices, _ in tqdm(val_loader):
                sentences, attn_mask = sentences.to(device), attn_mask.to(device)
                output_mappings = model(input_ids=sentences, attention_mask=attn_mask)
                y_pred = torch.argmax(output_mappings, dim=-1)
                pred_centers = [
                    random.sample(organ2summary[ind2organ[str(ind.item())]], 1)[0]
                    for ind in y_pred
                ]
                for pred_center, organ_indices in zip(pred_centers, organs_indices):
                    evaluator.update_counters(
                        np.array(pred_center), np.where(organ_indices == 1)[0]
                    )

            logging.info(
                f"The IOR on the validation set is {evaluator.get_current_ior()}"
            )
            logging.info(
                f"The distance on the validation set is {evaluator.get_current_distance()}"
            )
            logging.info(
                f"The miss distance on the validation set is {evaluator.get_current_miss_distance()}"
            )

            evaluator.update_current_distance()

            if evaluator.is_best_distance():
                evaluator.update_best_distance()
                logging.info("======================")
                logging.info(
                    f"Found new best with distance: "
                    f"{evaluator.best_distance} on epoch "
                    f"{epoch+1}. Saving model!!!"
                )
                logging.info("======================")
                torch.save(model.state_dict(), save_model_path)
            else:
                logging.info(
                    f"Avg distance on epoch {epoch+1} is: "
                    f"{evaluator.current_distance}"
                )
            logging.info("Saving intermediate checkpoint...")
            torch.save(
                {
                    "epoch": epoch + 1,
                    "model_state_dict": model.state_dict(),
                    "optimizer_state_dict": optimizer.state_dict(),
                    "best_distance": evaluator.best_distance,
                },
                save_intermediate_model_path,
            )


def main():
    # Without the main sentinel, the code would be executed even if the script were
    # imported as a module.
    args = parse_args()
    train(
        args.organs_dir_path,
        args.voxelman_images_path,
        args.train_json_path,
        args.val_json_path,
        args.epochs,
        args.batch_size,
        args.bert_name,
        args.checkpoint_path,
        args.save_model_path,
        args.save_intermediate_model_path,
        args.log_filepath,
        args.learning_rate,
        args.weight_decay,
        args.masking,
        args.use_occurrences,
        args.clip_val,
    )


def parse_args():
    """Parse command line arguments.
    Returns:
        Arguments
    """
    parser = argparse.ArgumentParser(description="Trains atlas class mapping model.")
    parser.add_argument(
        "--organs_dir_path",
        type=str,
        default="data/data_organs",
        help="Path to the data organs directory path.",
    )
    parser.add_argument(
        "--voxelman_images_path",
        type=str,
        default="data/voxelman_images",
        help="Path to the voxel-man images",
    )
    parser.add_argument(
        "--train_json_path",
        type=str,
        default="data/cord_dataset_train.json",
        help="Path to the training set",
    )
    parser.add_argument(
        "--val_json_path",
        type=str,
        default="data/cord_dataset_val.json",
        help="Path to the validation set",
    )
    parser.add_argument(
        "--save_model_path",
        type=str,
        default="models/sentence_mapping_classifier.pt",
        help="Where to save the model.",
    )
    parser.add_argument(
        "--epochs",
        type=int,
        default=30,
        help="The number of epochs to train the model.",
    )
    parser.add_argument(
        "--batch_size", type=int, default=128, help="The size of the batch."
    )
    parser.add_argument("--masking", action="store_true", help="Whether to use masking")
    parser.add_argument(
        "--use_occurrences",
        action="store_true",
<<<<<<< HEAD
        help="Whether to use organ occurrences as labels instead of ground truth.",
=======
        help="Whether to use organ occurences as training.",
>>>>>>> 3ff052c1
    )
    parser.add_argument(
        "--learning_rate", type=float, default=1e-5, help="The learning rate."
    )
    parser.add_argument(
        "--clip_val", type=float, default=2.0, help="The clipping threshold."
    )
    parser.add_argument(
        "--bert_name",
        type=str,
        default="bert-base-uncased",
        help="The pre-trained Bert model.",
    )
    parser.add_argument(
        "--weight_decay", type=float, default=0.01, help="The (default) weight decay."
    )
    parser.add_argument(
        "--checkpoint_path",
        type=str,
        default=None,
        help="Path to a pretrained checkpoint.",
    )
    parser.add_argument(
        "--save_intermediate_model_path",
        type=str,
        default="models/intermediate_sentence_mapping_classifier.pt",
        help="Where to save the intermediate checkpoint model.",
    )
    parser.add_argument(
        "--log_filepath", type=str, default=None, help="The logging file."
    )

    return parser.parse_args()


if __name__ == "__main__":
    main()<|MERGE_RESOLUTION|>--- conflicted
+++ resolved
@@ -54,23 +54,10 @@
     num_classes = max([int(index) for index in ind2organ.keys()]) + 1
     # Prepare datasets
     tokenizer = BertTokenizer.from_pretrained(bert_name)
-<<<<<<< HEAD
-    logging.warning(f"The masking is set to: ---{masking}---")
-    logging.warning(
-        f"Usage of occurrences instead of ground truth is set to: ---{use_occurrences}---"
-    )
-    train_dataset = VoxelSentenceMappingTrainClassDataset(
-        train_json_path,
-        tokenizer,
-        num_classes,
-        masking=masking,
-        use_occurrences=use_occurrences,
-=======
     logging.warning(f"Usage of masking is set to: ---{masking}---")
     logging.warning(f"Usage of occurences is set to: ---{use_occurrences}---")
     train_dataset = VoxelSentenceMappingTrainClassDataset(
         train_json_path, tokenizer, num_classes, masking, use_occurrences
->>>>>>> 3ff052c1
     )
     val_dataset = VoxelSentenceMappingTestClassDataset(
         val_json_path, tokenizer, num_classes
@@ -82,13 +69,9 @@
         collate_fn=collate_pad_sentence_class_train_batch,
     )
     val_loader = DataLoader(
-<<<<<<< HEAD
-        val_dataset, batch_size=batch_size, collate_fn=collate_pad_sentence_class_batch
-=======
         val_dataset,
         batch_size=batch_size,
         collate_fn=collate_pad_sentence_class_test_batch,
->>>>>>> 3ff052c1
     )
     config = BertConfig.from_pretrained(bert_name)
     # Prepare model
@@ -281,11 +264,7 @@
     parser.add_argument(
         "--use_occurrences",
         action="store_true",
-<<<<<<< HEAD
         help="Whether to use organ occurrences as labels instead of ground truth.",
-=======
-        help="Whether to use organ occurences as training.",
->>>>>>> 3ff052c1
     )
     parser.add_argument(
         "--learning_rate", type=float, default=1e-5, help="The learning rate."
