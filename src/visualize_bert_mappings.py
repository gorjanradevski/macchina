import argparse
import json
import os
from typing import Dict, List

import numpy as np
import torch
import random
from matplotlib import colors as mcolors
from matplotlib import pyplot as plt
from mpl_toolkits.mplot3d import Axes3D  # noqa: F401
from mpl_toolkits.mplot3d.art3d import Poly3DCollection
from scipy.spatial import ConvexHull
from sklearn.decomposition import PCA
from torch import nn
from tqdm import tqdm
from transformers import BertConfig, BertTokenizer

from utils.constants import VOXELMAN_CENTER
from voxel_mapping.models import RegModel

colors = mcolors.CSS4_COLORS


@torch.no_grad()
def visualize_mappings_2D(
    samples: List,
    ind2organ: Dict,
    organ2voxels: Dict,
    model,
    tokenizer,
    device: torch.device,
):

    organ2ind = dict(zip(ind2organ.values(), ind2organ.keys()))
    for organ, ind in organ2ind.items():
        organ2ind[organ] = int(ind)
    organ_indices = [sample["organ_indices"] for sample in samples]
    organ_indices = [item for sublist in organ_indices for item in sublist]
    organ_indices = list(set(organ_indices))
    organ_names = [ind2organ[str(organ_index)] for organ_index in organ_indices]

    organ_points_dict = {}
    for i, organ_name in enumerate(organ_names):
        points = organ2voxels[organ_name]
        points = random.sample(points, int(len(points) / 250))
        if organ_name not in organ_points_dict:
            organ_points_dict[organ_name] = []
        organ_points_dict[organ_name].extend(points)

    organ_coords_dict = {}
    organ_colors_dict = {}
    for sample in tqdm(samples):
        sentence = sample["text"]
        color = colors[list(colors.keys())[np.array(sample["organ_indices"]).sum()]]
        label = ", ".join(
            [ind2organ[str(organ_ind)] for organ_ind in sample["organ_indices"]]
        )
        if label not in organ_coords_dict:
            organ_coords_dict[label] = []
            organ_colors_dict[label] = color
        encoded = torch.tensor(tokenizer.encode(sentence)).unsqueeze(0)
        attn_mask = torch.ones_like(encoded)
        coordinates = (
            model(encoded, attn_mask).cpu().squeeze().numpy() * VOXELMAN_CENTER
        )
        organ_coords_dict[label].append(coordinates.tolist())

    """Perform PCA"""
    all_points = []
    for organ, organ_points in organ_points_dict.items():
        all_points.extend(organ_points)

    # Don't use the projected samples so that the transform is always constant
    # for label, sample_points in organ_coords_dict.items():
    #     all_points.extend(sample_points)

    all_points = np.array(all_points)
    pca = PCA(n_components=2)
    pca_transform = pca.fit(all_points)

    fig = plt.figure(figsize=(6, 6))
    ax = fig.add_subplot(111)

    for organ, points in organ_points_dict.items():
        points = np.array(points)
        points = pca_transform.transform(points)
        ax.scatter(points[:, 0], points[:, 1], marker=".", alpha=0.125, label=organ)

    for label, coordinates in organ_coords_dict.items():
        coordinates = np.array(coordinates)
        coordinates = pca_transform.transform(coordinates)
        ax.scatter(
            coordinates[:, 0],
            coordinates[:, 1],
            c=organ_colors_dict[label],
            s=100,
            marker="*",
            edgecolor="k",
            label=label,
        )

    ax.set_xticklabels([])
    ax.set_yticklabels([])
    handles, labels = plt.gca().get_legend_handles_labels()
    by_label = dict(zip(labels, handles))
    plt.legend(by_label.values(), by_label.keys())


@torch.no_grad()
def visualize_mappings_3D(
    samples: List,
    ind2organ: Dict,
    organ2voxels: Dict,
    model,
    tokenizer,
    device: torch.device,
):

    organ_indices = [sample["organ_indices"] for sample in samples]
    organ_indices = [item for sublist in organ_indices for item in sublist]
    organ_indices = list(set(organ_indices))

    fig = plt.figure(figsize=(6, 9))
    ax = fig.add_subplot(111, projection="3d")

    maxes = np.array([[0, 0, 0]])
    mins = np.array([[0, 0, 0]])
    for i, organ_index in enumerate(organ_indices):
        color = colors[list(colors.keys())[organ_index + len(ind2organ)]]
        points = np.array(organ2voxels[ind2organ[str(organ_index)]])

        # To determine axis bounds
        maxes = np.max(np.concatenate((maxes, points), axis=0), axis=0)[None, :]
        mins = np.min(np.concatenate((mins, points), axis=0), axis=0)[None, :]

        hull = ConvexHull(points)
        faces = hull.simplices

        organ_hull = np.array(
            [
                [
                    [points[s[0], 0], points[s[0], 1], points[s[0], 2]],
                    [points[s[1], 0], points[s[1], 1], points[s[1], 2]],
                    [points[s[2], 0], points[s[2], 1], points[s[2], 2]],
                ]
                for s in faces
            ]
        )
        ax.add_collection3d(Poly3DCollection(organ_hull, alpha=0.05, color=color))

    organ_coords_dict = {}
    for sample in tqdm(samples):
        sentence = sample["text"]
        color = colors[list(colors.keys())[np.array(sample["organ_indices"]).sum()]]
        label = ", ".join(
            [ind2organ[str(organ_ind)] for organ_ind in sample["organ_indices"]]
        )
        if label not in organ_coords_dict:
            organ_coords_dict[label] = []
        encoded = torch.tensor(tokenizer.encode(sentence)).unsqueeze(0)
        attn_mask = torch.ones_like(encoded)
        coordinates = model(encoded, attn_mask).cpu().numpy() * VOXELMAN_CENTER
        organ_coords_dict[label].append(coordinates.tolist())
        ax.scatter(
            coordinates[:, 0],
            coordinates[:, 1],
            coordinates[:, 2],
            c=color,
            s=100,
            marker="*",
            edgecolor="k",
            label=label,
        )

    # Expand axis bounds a bit
    maxes = maxes[0]
    mins = mins[0]
    maxes = maxes + 0.2 * np.abs(maxes)
    mins = mins - 0.2 * np.abs(mins)

    ax.set_xlim((mins[0], maxes[0]))
    ax.set_ylim((mins[1], maxes[1]))
    ax.set_zlim((mins[2], maxes[2]))
    ax.set_xticklabels([])
    ax.set_yticklabels([])
    ax.set_zticklabels([])
    handles, labels = plt.gca().get_legend_handles_labels()
    by_label = dict(zip(labels, handles))
    plt.legend(by_label.values(), by_label.keys())


def visualize_bert_mappings(
    organs_dir_path: str,
    samples_json_path: str,
    save_path: str,
    bert_name: str,
    checkpoint_path: str,
    visualize_3D: bool,
):

    # Check for CUDA
    device = torch.device("cuda" if torch.cuda.is_available() else "cpu")

    samples = json.load(open(samples_json_path))

    ind2organ_path = os.path.join(organs_dir_path, "ind2organ.json")
    organ2voxels_path = os.path.join(organs_dir_path, "organ2voxels.json")

    ind2organ = json.load(open(ind2organ_path))
    organ2voxels = json.load(open(organ2voxels_path))

    config = BertConfig.from_pretrained(bert_name)
    model = nn.DataParallel(RegModel(bert_name, config, final_project_size=3)).to(
        device
    )
    # Load model
    model.load_state_dict(torch.load(checkpoint_path, map_location=device))
    tokenizer = BertTokenizer.from_pretrained(bert_name)

    if visualize_3D:
        visualize_mappings_3D(
            samples, ind2organ, organ2voxels, model, tokenizer, device
        )
    else:
        visualize_mappings_2D(
            samples, ind2organ, organ2voxels, model, tokenizer, device
        )

    if save_path:
        plt.savefig(os.path.join(save_path))
    plt.show()


def parse_args():
    """Parse command line arguments.
    Returns:
        Arguments
    """
    parser = argparse.ArgumentParser(description="Visualize mappings.")
    parser.add_argument(
        "--organs_dir_path", type=str, help="Path to the data organs directory path."
    )
    parser.add_argument(
        "--samples_json_path", type=str, help="Path to the json file with the samples."
    )
    parser.add_argument(
        "--save_path", type=str, default="", help="Directory where the figure is saved."
    )
    parser.add_argument(
        "--bert_name",
        type=str,
        default="bert-base-uncased",
<<<<<<< HEAD
        help="Should be one of [bert-base-uncased, allenai/scibert_scivocab_uncased,"
        "monologg/biobert_v1.1_pubmed, emilyalsentzer/Bio_ClinicalBERT,"
        "google/bert_uncased_L-4_H-512_A-8].",
=======
        help="The pre-trained Bert model.",
>>>>>>> f34ddf60
    )
    parser.add_argument(
        "--checkpoint_path",
        type=str,
        default=None,
        help="Path to a pretrained checkpoint.",
    )
    parser.add_argument(
        "--visualize_3D",
        action="store_true",
        help="Whether to visualize in 3D as opposed to the standard 2D visualization.",
    )
    return parser.parse_args()


def main():
    args = parse_args()
    visualize_bert_mappings(
        args.organs_dir_path,
        args.samples_json_path,
        args.save_path,
        args.bert_name,
        args.checkpoint_path,
        args.visualize_3D,
    )


if __name__ == "__main__":
    main()<|MERGE_RESOLUTION|>--- conflicted
+++ resolved
@@ -251,13 +251,7 @@
         "--bert_name",
         type=str,
         default="bert-base-uncased",
-<<<<<<< HEAD
-        help="Should be one of [bert-base-uncased, allenai/scibert_scivocab_uncased,"
-        "monologg/biobert_v1.1_pubmed, emilyalsentzer/Bio_ClinicalBERT,"
-        "google/bert_uncased_L-4_H-512_A-8].",
-=======
         help="The pre-trained Bert model.",
->>>>>>> f34ddf60
     )
     parser.add_argument(
         "--checkpoint_path",
