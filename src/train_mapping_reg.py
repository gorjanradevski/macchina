--- conflicted
+++ resolved
@@ -84,16 +84,10 @@
         device
     )
     logging.warning(f"Using {num_anchors} voxel points!")
-<<<<<<< HEAD
-    criterion = OrganDistanceLoss(
-        voxel_temperature=voxel_temperature, organ_temperature=organ_temperature
-=======
     # Check for the type of loss
     if loss_type == "organ_loss":
         criterion = OrganDistanceLoss(
-            device=device,
-            voxel_temperature=voxel_temperature,
-            organ_temperature=organ_temperature,
+            voxel_temperature=voxel_temperature, organ_temperature=organ_temperature
         )
         logging.warning("Using SSL loss!")
     elif loss_type == "baseline_loss":
@@ -104,7 +98,6 @@
     # noinspection PyUnresolvedReference
     optimizer = optim.AdamW(
         model.parameters(), lr=learning_rate, weight_decay=weight_decay
->>>>>>> e23949e9
     )
     # Load model
     cur_epoch = 0
@@ -171,10 +164,7 @@
             # Restart counters
             evaluator.reset_counters()
             for sentences, attn_mask, organs_indices, _ in tqdm(val_loader):
-                sentences, attn_mask = (
-                    sentences.to(device),
-                    attn_mask.to(device),
-                )
+                sentences, attn_mask = (sentences.to(device), attn_mask.to(device))
                 output_mappings = model(input_ids=sentences, attention_mask=attn_mask)
                 output_mappings = output_mappings.cpu() * center
 
@@ -286,17 +276,13 @@
         help="Where to save the model.",
     )
     parser.add_argument(
-<<<<<<< HEAD
-        "--num_anchors", type=int, default=1, help="The number of anchor points to use."
-=======
         "--num_anchors",
         type=int,
         default=100,
         help="The number of anchor points to use.",
->>>>>>> e23949e9
-    )
-    parser.add_argument(
-        "--loss_type", type=str, default="organ_loss", help="The loss type",
+    )
+    parser.add_argument(
+        "--loss_type", type=str, default="organ_loss", help="The loss type"
     )
     parser.add_argument(
         "--save_intermediate_model_path",
