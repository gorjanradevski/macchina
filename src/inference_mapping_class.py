import argparse
import json
import os
import random

import numpy as np
import torch
from torch import nn
<<<<<<< HEAD
from torch.utils.data import DataLoader
from tqdm import tqdm
=======
import os
import random
>>>>>>> f34ddf60
from transformers import BertConfig, BertTokenizer

from voxel_mapping.datasets import (
    VoxelSentenceMappingTestClassDataset,
    collate_pad_sentence_class_batch,
)
from voxel_mapping.evaluator import InferenceEvaluatorPerOrgan
from voxel_mapping.models import ClassModel


def inference(
    test_json_path: str,
    organs_dir_path: str,
    voxelman_images_path: str,
    batch_size: int,
    bert_name: str,
    random_organ_point: bool,
    checkpoint_path: str,
):
    # Check for CUDA
    device = torch.device("cuda" if torch.cuda.is_available() else "cpu")
    # Load jsons
    ind2organ = json.load(open(os.path.join(organs_dir_path, "ind2organ.json")))
    organ2label = json.load(open(os.path.join(organs_dir_path, "organ2label.json")))
    organ2voxels = json.load(open(os.path.join(organs_dir_path, "organ2voxels.json")))
    # Load organ to indices to obtain the number of classes
    num_classes = max([int(index) for index in ind2organ.keys()]) + 1
    tokenizer = BertTokenizer.from_pretrained(bert_name)
    test_dataset = VoxelSentenceMappingTestClassDataset(
        test_json_path, tokenizer, num_classes
    )
    test_loader = DataLoader(
        test_dataset, batch_size=batch_size, collate_fn=collate_pad_sentence_class_batch
    )
    config = BertConfig.from_pretrained(bert_name)
    model = nn.DataParallel(
        ClassModel(bert_name, config, final_project_size=num_classes)
    ).to(device)
    model.load_state_dict(torch.load(checkpoint_path, map_location=device))
    # Set model in evaluation mode
    model.train(False)
    # Create evaluator
    evaluator = InferenceEvaluatorPerOrgan(
        ind2organ, organ2label, organ2voxels, voxelman_images_path, len(test_dataset)
    )
    with torch.no_grad():
        evaluator.reset_counters()
        for sentences, attn_mask, organs_indices, _ in tqdm(test_loader):
            sentences, attn_mask = sentences.to(device), attn_mask.to(device)
            output_mappings = model(input_ids=sentences, attention_mask=attn_mask)
            y_pred = torch.argmax(output_mappings, dim=-1)
<<<<<<< HEAD
            if random_organ_point:
                pred_points = [
                    random.sample(organ2voxels[ind2organ[str(ind.item())]], 1)[0]
                    for ind in y_pred
                ]
            else:
                pred_points = [
                    organ2center[ind2organ[str(ind.item())]] for ind in y_pred
                ]
            for pred_point, organ_indices in zip(pred_points, organs_indices):
=======
            pred_centers = [
                random.sample(organ2voxels[ind2organ[str(ind.item())]], 1)[0]
                for ind in y_pred
            ]
            for pred_center, organ_indices in zip(pred_centers, organs_indices):
>>>>>>> f34ddf60
                evaluator.update_counters(
                    np.array(pred_point), np.where(organ_indices == 1)[0]
                )

        print(
            "The avg IOR on the test set is: "
            f"{evaluator.get_current_ior()} +/- {evaluator.get_ior_error_bar()}"
        )
        print(
            "The avg distance on the test set is: "
            f"{evaluator.get_current_distance()} +/- {evaluator.get_distance_error_bar()}"
        )
        print(
            "The avg miss distance on the test set is: "
            f"{evaluator.get_current_miss_distance()} +/- {evaluator.get_miss_distance_error_bar()}"
        )
        print("============================================")
        for organ_name in evaluator.organ_names:
            if evaluator.get_current_ior_for_organ(organ_name) > -1:
                print(
                    f"The avg IOR for {organ_name} is: "
                    f"{evaluator.get_current_ior_for_organ(organ_name)} +/- "
                    f"{evaluator.get_ior_error_bar_for_organ(organ_name)}"
                )
                print(
                    f"The avg NVD {organ_name} is: "
                    f"{evaluator.get_current_distance_for_organ(organ_name)} +/- "
                    f"{evaluator.get_distance_error_bar_for_organ(organ_name)}"
                )
                print(
                    f"The avg NVD-O {organ_name} is: "
                    f"{evaluator.get_current_miss_distance_for_organ(organ_name)} +/- "
                    f"{evaluator.get_miss_distance_error_bar_for_organ(organ_name)}"
                )
                print("============================================")


def main():
    # Without the main sentinel, the code would be executed even if the script were
    # imported as a module.
    args = parse_args()
    inference(
        args.test_json_path,
        args.organs_dir_path,
        args.voxelman_images_path,
        args.batch_size,
        args.bert_name,
        args.random_organ_point,
        args.checkpoint_path,
    )


def parse_args():
    """Parse command line arguments.
    Returns:
        Arguments
    """
    parser = argparse.ArgumentParser(
        description="Inference with a sentence voxel mapping model."
    )
    parser.add_argument(
        "--organs_dir_path",
        type=str,
        default="data/data_organs",
        help="Path to the data organs directory path.",
    )
    parser.add_argument(
        "--voxelman_images_path",
        type=str,
        default="data/voxelman_images",
        help="Path to the voxelman images.",
    )
    parser.add_argument(
        "--test_json_path",
        type=str,
        default="data/dataset_text_atlas_mapping_test_fixd.json",
        help="Path to the test set",
    )
    parser.add_argument(
        "--batch_size", type=int, default=128, help="The size of the batch."
    )
    parser.add_argument(
        "--bert_name",
        type=str,
        default="bert-base-uncased",
        help="The pre-trained Bert model.",
    )
    parser.add_argument(
        "--random_organ_point",
        action="store_true",
        help="Whether to take a random point in the organ as opposed to the center",
    )
    parser.add_argument(
        "--checkpoint_path",
        type=str,
        default=None,
        help="Path to a pretrained checkpoint.",
    )

    return parser.parse_args()


if __name__ == "__main__":
    main()<|MERGE_RESOLUTION|>--- conflicted
+++ resolved
@@ -6,13 +6,8 @@
 import numpy as np
 import torch
 from torch import nn
-<<<<<<< HEAD
 from torch.utils.data import DataLoader
 from tqdm import tqdm
-=======
-import os
-import random
->>>>>>> f34ddf60
 from transformers import BertConfig, BertTokenizer
 
 from voxel_mapping.datasets import (
@@ -38,6 +33,7 @@
     ind2organ = json.load(open(os.path.join(organs_dir_path, "ind2organ.json")))
     organ2label = json.load(open(os.path.join(organs_dir_path, "organ2label.json")))
     organ2voxels = json.load(open(os.path.join(organs_dir_path, "organ2voxels.json")))
+    organ2center = json.load(open(os.path.join(organs_dir_path, "organ2center.json")))
     # Load organ to indices to obtain the number of classes
     num_classes = max([int(index) for index in ind2organ.keys()]) + 1
     tokenizer = BertTokenizer.from_pretrained(bert_name)
@@ -64,7 +60,6 @@
             sentences, attn_mask = sentences.to(device), attn_mask.to(device)
             output_mappings = model(input_ids=sentences, attention_mask=attn_mask)
             y_pred = torch.argmax(output_mappings, dim=-1)
-<<<<<<< HEAD
             if random_organ_point:
                 pred_points = [
                     random.sample(organ2voxels[ind2organ[str(ind.item())]], 1)[0]
@@ -75,13 +70,6 @@
                     organ2center[ind2organ[str(ind.item())]] for ind in y_pred
                 ]
             for pred_point, organ_indices in zip(pred_points, organs_indices):
-=======
-            pred_centers = [
-                random.sample(organ2voxels[ind2organ[str(ind.item())]], 1)[0]
-                for ind in y_pred
-            ]
-            for pred_center, organ_indices in zip(pred_centers, organs_indices):
->>>>>>> f34ddf60
                 evaluator.update_counters(
                     np.array(pred_point), np.where(organ_indices == 1)[0]
                 )
