import argparse
import json
import os
import random

import numpy as np
import torch
from torch import nn
from torch.utils.data import DataLoader
from tqdm import tqdm
from transformers import BertConfig, BertTokenizer

from voxel_mapping.datasets import (
    VoxelSentenceMappingTestClassDataset,
    collate_pad_sentence_class_test_batch,
)
from voxel_mapping.evaluator import InferenceEvaluatorPerOrgan
from voxel_mapping.models import ClassModel


def inference(
    test_json_path: str,
    organs_dir_path: str,
    voxelman_images_path: str,
    batch_size: int,
    bert_name: str,
    random_organ_point: bool,
    checkpoint_path: str,
):
    # Check for CUDA
    device = torch.device("cuda" if torch.cuda.is_available() else "cpu")
    # Load jsons
    ind2organ = json.load(open(os.path.join(organs_dir_path, "ind2organ.json")))
    organ2label = json.load(open(os.path.join(organs_dir_path, "organ2label.json")))
    organ2voxels = json.load(open(os.path.join(organs_dir_path, "organ2voxels.json")))
<<<<<<< HEAD
    organ2center = json.load(open(os.path.join(organs_dir_path, "organ2center.json")))
    # Load organ to indices to obtain the number of classes
    num_classes = max([int(index) for index in ind2organ.keys()]) + 1
=======
>>>>>>> 3ff052c1
    tokenizer = BertTokenizer.from_pretrained(bert_name)
    test_dataset = VoxelSentenceMappingTestClassDataset(
        test_json_path, tokenizer, ind2organ
    )
    test_loader = DataLoader(
<<<<<<< HEAD
        test_dataset, batch_size=batch_size, collate_fn=collate_pad_sentence_class_batch
=======
        test_dataset,
        batch_size=batch_size,
        collate_fn=collate_pad_sentence_class_test_batch,
>>>>>>> 3ff052c1
    )
    config = BertConfig.from_pretrained(bert_name)
    num_classes = max([int(index) for index in ind2organ.keys()]) + 1
    model = nn.DataParallel(
        ClassModel(bert_name, config, final_project_size=num_classes)
    ).to(device)
    model.load_state_dict(torch.load(checkpoint_path, map_location=device))
    # Set model in evaluation mode
    model.train(False)
    # Create evaluator
    evaluator = InferenceEvaluatorPerOrgan(
        ind2organ, organ2label, organ2voxels, voxelman_images_path, len(test_dataset)
    )
    with torch.no_grad():
        evaluator.reset_counters()
        for sentences, attn_mask, organs_indices, _ in tqdm(test_loader):
            sentences, attn_mask = sentences.to(device), attn_mask.to(device)
            output_mappings = model(input_ids=sentences, attention_mask=attn_mask)
            y_pred = torch.argmax(output_mappings, dim=-1)
            if random_organ_point:
                pred_points = [
                    random.sample(organ2voxels[ind2organ[str(ind.item())]], 1)[0]
                    for ind in y_pred
                ]
            else:
                pred_points = [
                    organ2center[ind2organ[str(ind.item())]] for ind in y_pred
                ]
            for pred_point, organ_indices in zip(pred_points, organs_indices):
                evaluator.update_counters(
                    np.array(pred_point), np.where(organ_indices == 1)[0]
                )

        print(
            "The avg IOR on the test set is: "
            f"{evaluator.get_current_ior()} +/- {evaluator.get_ior_error_bar()}"
        )
        print(
            "The avg distance on the test set is: "
            f"{evaluator.get_current_distance()} +/- {evaluator.get_distance_error_bar()}"
        )
        print(
            "The avg miss distance on the test set is: "
            f"{evaluator.get_current_miss_distance()} +/- {evaluator.get_miss_distance_error_bar()}"
        )
        print("============================================")
        for organ_name in evaluator.organ2count.keys():
            if evaluator.get_current_ior_for_organ(organ_name) > -1:
                print(
                    f"The avg IOR for {organ_name} is: "
                    f"{evaluator.get_current_ior_for_organ(organ_name)} +/- "
                    f"{evaluator.get_ior_error_bar_for_organ(organ_name)}"
                )
                print(
                    f"The avg NVD {organ_name} is: "
                    f"{evaluator.get_current_distance_for_organ(organ_name)} +/- "
                    f"{evaluator.get_distance_error_bar_for_organ(organ_name)}"
                )
                print(
                    f"The avg NVD-O {organ_name} is: "
                    f"{evaluator.get_current_miss_distance_for_organ(organ_name)} +/- "
                    f"{evaluator.get_miss_distance_error_bar_for_organ(organ_name)}"
                )
                print("============================================")


def main():
    # Without the main sentinel, the code would be executed even if the script were
    # imported as a module.
    args = parse_args()
    inference(
        args.test_json_path,
        args.organs_dir_path,
        args.voxelman_images_path,
        args.batch_size,
        args.bert_name,
        args.random_organ_point,
        args.checkpoint_path,
    )


def parse_args():
    """Parse command line arguments.
    Returns:
        Arguments
    """
    parser = argparse.ArgumentParser(
        description="Inference with a sentence voxel mapping model."
    )
    parser.add_argument(
        "--organs_dir_path",
        type=str,
        default="data/data_organs",
        help="Path to the data organs directory path.",
    )
    parser.add_argument(
        "--voxelman_images_path",
        type=str,
        default="data/voxelman_images",
        help="Path to the voxelman images.",
    )
    parser.add_argument(
        "--test_json_path",
        type=str,
        default="data/dataset_text_atlas_mapping_test_fixd.json",
        help="Path to the test set",
    )
    parser.add_argument(
        "--batch_size", type=int, default=128, help="The size of the batch."
    )
    parser.add_argument(
        "--bert_name",
        type=str,
        default="bert-base-uncased",
        help="The pre-trained Bert model.",
    )
    parser.add_argument(
        "--random_organ_point",
        action="store_true",
        help="Whether to take a random point in the organ as opposed to the center",
    )
    parser.add_argument(
        "--checkpoint_path",
        type=str,
        default=None,
        help="Path to a pretrained checkpoint.",
    )

    return parser.parse_args()


if __name__ == "__main__":
    main()<|MERGE_RESOLUTION|>--- conflicted
+++ resolved
@@ -33,24 +33,17 @@
     ind2organ = json.load(open(os.path.join(organs_dir_path, "ind2organ.json")))
     organ2label = json.load(open(os.path.join(organs_dir_path, "organ2label.json")))
     organ2voxels = json.load(open(os.path.join(organs_dir_path, "organ2voxels.json")))
-<<<<<<< HEAD
     organ2center = json.load(open(os.path.join(organs_dir_path, "organ2center.json")))
     # Load organ to indices to obtain the number of classes
     num_classes = max([int(index) for index in ind2organ.keys()]) + 1
-=======
->>>>>>> 3ff052c1
     tokenizer = BertTokenizer.from_pretrained(bert_name)
     test_dataset = VoxelSentenceMappingTestClassDataset(
         test_json_path, tokenizer, ind2organ
     )
     test_loader = DataLoader(
-<<<<<<< HEAD
-        test_dataset, batch_size=batch_size, collate_fn=collate_pad_sentence_class_batch
-=======
         test_dataset,
         batch_size=batch_size,
         collate_fn=collate_pad_sentence_class_test_batch,
->>>>>>> 3ff052c1
     )
     config = BertConfig.from_pretrained(bert_name)
     num_classes = max([int(index) for index in ind2organ.keys()]) + 1
