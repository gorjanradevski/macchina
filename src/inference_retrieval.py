--- conflicted
+++ resolved
@@ -34,10 +34,7 @@
     device = torch.device("cuda" if torch.cuda.is_available() else "cpu")
     ind2organ = json.load(open(os.path.join(organs_dir_path, "ind2organ.json")))
     tokenizer = BertTokenizer.from_pretrained(bert_name)
-<<<<<<< HEAD
-=======
     ind2organ = json.load(open(os.path.join(organs_dir_path, "ind2organ.json")))
->>>>>>> 5334217b
     test_dataset = VoxelSentenceMappingTestRegDataset(
         test_json_path, tokenizer, ind2organ
     )
@@ -79,17 +76,12 @@
                     EmbeddedDoc(doc_id, organ_indices.numpy(), output_mapping.numpy())
                 )
 
-<<<<<<< HEAD
-    recalls = {"1": [], "5": [], "10": []}
-    precisions = {"1": 0, "5": 0, "10": 0}
-=======
     recalls = {
         "1": np.zeros(len(test_dataset)),
         "5": np.zeros(len(test_dataset)),
         "10": np.zeros(len(test_dataset)),
     }
     index = 0
->>>>>>> 5334217b
     for document1 in tqdm(embedded_docs):
         cur_doc_distances = []
         for document2 in embedded_docs:
@@ -104,38 +96,12 @@
             for cur_doc in cur_doc_distances_sorted[: int(k)]:
                 if cur_doc[0].shape == document1.organ_indices.shape:
                     if (cur_doc[0] == document1.organ_indices).all():
-<<<<<<< HEAD
-                        correct = 1
-                        break
-            if correct:
-                recalls[k].append(1)
-            else:
-                recalls[k].append(0)
-        for k in precisions.keys():
-            cur_precision = 0
-            for cur_doc in cur_doc_distances_sorted[: int(k)]:
-                if cur_doc[0].shape == document1.organ_indices.shape:
-                    if (cur_doc[0] == document1.organ_indices).all():
-                        cur_precision += 1
-            cur_precision /= int(k)
-            precisions[k] += cur_precision
-
-    for k, recall in recalls.items():
-        recall = np.array(recall)
-        error_bar = np.std(recall, ddof=1) / np.sqrt(len(recall))
-        print(
-            f"The recall at {k} is: {round(recall.sum()/len(recall) * 100, 1)} +/- {round(error_bar * 100, 1)}"
-        )
-
-    for k, precision in precisions.items():
-=======
                         recalls[k][index] += 1
                         break
         index += 1
 
     for k, recall in recalls.items():
         error_bar = np.std(recall, ddof=1) / np.sqrt(len(recall))
->>>>>>> 5334217b
         print(
             f"The recall at {k} is: "
             f"{np.round(recall.sum()/recall.shape[0] * 100, decimals=1)} "
@@ -144,8 +110,6 @@
 
 
 def main():
-    # Without the main sentinel, the code would be executed even if the script were
-    # imported as a module.
     args = parse_args()
     inference(
         args.test_json_path,
@@ -167,25 +131,15 @@
     parser.add_argument(
         "--test_json_path",
         type=str,
-        default="data/mesh_dataset_test.json",
         help="Path to the test set",
     )
     parser.add_argument(
         "--organs_dir_path",
         type=str,
-<<<<<<< HEAD
-        default="data/data_organs",
-        help="Path to the data organs directory path.",
-    )
-    parser.add_argument(
-        "--model_name", type=str, default="reg_model", help="The model name."
-=======
-        default="data/data_organs_mesh",
         help="Path to the data organs directory path.",
     )
     parser.add_argument(
         "--model_name", type=str, default="reg_model", help="The model name.",
->>>>>>> 5334217b
     )
     parser.add_argument(
         "--batch_size", type=int, default=64, help="The size of the batch."
