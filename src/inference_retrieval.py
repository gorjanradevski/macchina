import argparse
import torch
from torch.utils.data import DataLoader
from torch import nn
from tqdm import tqdm
from transformers import BertConfig, BertTokenizer

from voxel_mapping.datasets import (
    VoxelSentenceMappingTestRegDataset,
    collate_pad_sentence_reg_test_batch,
)
from voxel_mapping.models import model_factory
from voxel_mapping.retrieval_utils import EmbeddedDoc
from utils.constants import VOXELMAN_CENTER


def inference(
<<<<<<< HEAD
    test_json_path: str, batch_size: int, bert_name: str, checkpoint_path: str
=======
    test_json_path: str,
    model_name: str,
    batch_size: int,
    bert_name: str,
    project_size: int,
    checkpoint_path: str,
>>>>>>> 60984bed
):
    # Check for CUDA
    device = torch.device("cuda" if torch.cuda.is_available() else "cpu")
    tokenizer = BertTokenizer.from_pretrained(bert_name)
    test_dataset = VoxelSentenceMappingTestRegDataset(test_json_path, tokenizer)
    test_loader = DataLoader(
        test_dataset,
        batch_size=batch_size,
        collate_fn=collate_pad_sentence_reg_test_batch,
    )
    # Create and load model, then set it to eval mode
    config = BertConfig.from_pretrained(bert_name)
    model = nn.DataParallel(
        model_factory(model_name, bert_name, config, project_size)
    ).to(device)
    model.load_state_dict(torch.load(checkpoint_path, map_location=device))
    model.train(False)
    # Get voxelman center
    center = torch.from_numpy(VOXELMAN_CENTER)
    embedded_docs = []
    with torch.no_grad():
        for sentences, attn_mask, organs_indices, docs_ids in tqdm(test_loader):
            sentences, attn_mask = sentences.to(device), attn_mask.to(device)
            output_mappings = (
                model(input_ids=sentences, attention_mask=attn_mask).cpu() * center
            )
            for output_mapping, organ_indices, doc_id in zip(
                output_mappings, organs_indices, docs_ids
            ):
                # Get only non -1 indices
                organ_indices = organ_indices[: (organ_indices >= 0).sum()]
                embedded_docs.append(
                    EmbeddedDoc(doc_id, organ_indices.numpy(), output_mapping.numpy())
                )

    recalls = {"1": 0, "5": 0, "10": 0}
    for document1 in tqdm(embedded_docs):
        cur_doc_distances = []
        for document2 in embedded_docs:
            if document1.doc_id == document2.doc_id:
                continue
            cur_doc_distances.append(
                (document2.organ_indices, document1.docs_distance(document2))
            )
        cur_doc_distances_sorted = sorted(cur_doc_distances, key=lambda tup: tup[1])
        for k in recalls.keys():
            for cur_doc in cur_doc_distances_sorted[: int(k)]:
                if cur_doc[0].shape == document1.organ_indices.shape:
                    if (cur_doc[0] == document1.organ_indices).all():
                        recalls[k] += 1
                        break

    for k, recall in recalls.items():
        print(f"The recall at {k} is: {round(recall/len(embedded_docs) * 100, 1)}")


def main():
    # Without the main sentinel, the code would be executed even if the script were
    # imported as a module.
    args = parse_args()
    inference(
<<<<<<< HEAD
        args.test_json_path, args.batch_size, args.bert_name, args.checkpoint_path
=======
        args.test_json_path,
        args.model_name,
        args.batch_size,
        args.bert_name,
        args.project_size,
        args.checkpoint_path,
>>>>>>> 60984bed
    )


def parse_args():
    """Parse command line arguments.
    Returns:
        Arguments
    """
    parser = argparse.ArgumentParser(description="Evaluates recall at K retrieval.")
    parser.add_argument(
        "--test_json_path",
        type=str,
        default="data/dataset_text_atlas_mapping_test_fixd.json",
        help="Path to the test set",
    )
    parser.add_argument(
        "--model_name", type=str, default="reg_model", help="The model name.",
    )
    parser.add_argument(
        "--batch_size", type=int, default=128, help="The size of the batch."
    )
    parser.add_argument(
        "--bert_name",
        type=str,
        default="bert-base-uncased",
        help="Should be one of [bert-base-uncased, allenai/scibert_scivocab_uncased,"
        "monologg/biobert_v1.1_pubmed, emilyalsentzer/Bio_ClinicalBERT,"
        "google/bert_uncased_L-4_H-512_A-8]",
    )
    parser.add_argument(
        "--checkpoint_path",
        type=str,
        default=None,
        help="Path to a pretrained checkpoint.",
    )
    parser.add_argument(
        "--project_size", type=int, default=3, help="The projection size."
    )

    return parser.parse_args()


if __name__ == "__main__":
    main()<|MERGE_RESOLUTION|>--- conflicted
+++ resolved
@@ -15,16 +15,12 @@
 
 
 def inference(
-<<<<<<< HEAD
-    test_json_path: str, batch_size: int, bert_name: str, checkpoint_path: str
-=======
     test_json_path: str,
     model_name: str,
     batch_size: int,
     bert_name: str,
     project_size: int,
     checkpoint_path: str,
->>>>>>> 60984bed
 ):
     # Check for CUDA
     device = torch.device("cuda" if torch.cuda.is_available() else "cpu")
@@ -86,16 +82,12 @@
     # imported as a module.
     args = parse_args()
     inference(
-<<<<<<< HEAD
-        args.test_json_path, args.batch_size, args.bert_name, args.checkpoint_path
-=======
         args.test_json_path,
         args.model_name,
         args.batch_size,
         args.bert_name,
         args.project_size,
         args.checkpoint_path,
->>>>>>> 60984bed
     )
 
 
@@ -112,7 +104,7 @@
         help="Path to the test set",
     )
     parser.add_argument(
-        "--model_name", type=str, default="reg_model", help="The model name.",
+        "--model_name", type=str, default="reg_model", help="The model name."
     )
     parser.add_argument(
         "--batch_size", type=int, default=128, help="The size of the batch."
